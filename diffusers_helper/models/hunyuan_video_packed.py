from typing import Any, Dict, List, Optional, Tuple, Union

import torch
import einops
import torch.nn as nn
import numpy as np

from diffusers.loaders import FromOriginalModelMixin
from diffusers.configuration_utils import ConfigMixin, register_to_config
from diffusers.loaders import PeftAdapterMixin
from diffusers.utils import logging
from diffusers.models.attention import FeedForward
from diffusers.models.attention_processor import Attention
from diffusers.models.embeddings import TimestepEmbedding, Timesteps, PixArtAlphaTextProjection
from diffusers.models.modeling_outputs import Transformer2DModelOutput
from diffusers.models.modeling_utils import ModelMixin
from diffusers_helper.dit_common import LayerNorm
from diffusers_helper.utils import zero_module


enabled_backends = []

if torch.backends.cuda.flash_sdp_enabled():
    enabled_backends.append("flash")
if torch.backends.cuda.math_sdp_enabled():
    enabled_backends.append("math")
if torch.backends.cuda.mem_efficient_sdp_enabled():
    enabled_backends.append("mem_efficient")
if torch.backends.cuda.cudnn_sdp_enabled():
    enabled_backends.append("cudnn")

print("Currently enabled native sdp backends:", enabled_backends)

try:
    # raise NotImplementedError
    from xformers.ops import memory_efficient_attention as xformers_attn_func
    print('Xformers is installed!')
except:
    print('Xformers is not installed!')
    xformers_attn_func = None

try:
    # raise NotImplementedError
    from flash_attn import flash_attn_varlen_func, flash_attn_func
    print('Flash Attn is installed!')
except:
    print('Flash Attn is not installed!')
    flash_attn_varlen_func = None
    flash_attn_func = None

try:
    # raise NotImplementedError
    from sageattention import sageattn_varlen, sageattn
    print('Sage Attn is installed!')
except:
    print('Sage Attn is not installed!')
    sageattn_varlen = None
    sageattn = None


logger = logging.get_logger(__name__)  # pylint: disable=invalid-name


def pad_for_3d_conv(x, kernel_size):
    b, c, t, h, w = x.shape
    pt, ph, pw = kernel_size
    pad_t = (pt - (t % pt)) % pt
    pad_h = (ph - (h % ph)) % ph
    pad_w = (pw - (w % pw)) % pw
    return torch.nn.functional.pad(x, (0, pad_w, 0, pad_h, 0, pad_t), mode='replicate')


def center_down_sample_3d(x, kernel_size):
    # pt, ph, pw = kernel_size
    # cp = (pt * ph * pw) // 2
    # xp = einops.rearrange(x, 'b c (t pt) (h ph) (w pw) -> (pt ph pw) b c t h w', pt=pt, ph=ph, pw=pw)
    # xc = xp[cp]
    # return xc
    return torch.nn.functional.avg_pool3d(x, kernel_size, stride=kernel_size)


def get_cu_seqlens(text_mask, img_len):
    batch_size = text_mask.shape[0]
    text_len = text_mask.sum(dim=1)
    max_len = text_mask.shape[1] + img_len

    cu_seqlens = torch.zeros([2 * batch_size + 1], dtype=torch.int32, device="cuda")

    for i in range(batch_size):
        s = text_len[i] + img_len
        s1 = i * max_len + s
        s2 = (i + 1) * max_len
        cu_seqlens[2 * i + 1] = s1
        cu_seqlens[2 * i + 2] = s2

    return cu_seqlens


def apply_rotary_emb_transposed(x, freqs_cis):
    cos, sin = freqs_cis.unsqueeze(-2).chunk(2, dim=-1)
    x_real, x_imag = x.unflatten(-1, (-1, 2)).unbind(-1)
    x_rotated = torch.stack([-x_imag, x_real], dim=-1).flatten(3)
    out = x.float() * cos + x_rotated.float() * sin
    out = out.to(x)
    return out


def attn_varlen_func(q, k, v, cu_seqlens_q, cu_seqlens_kv, max_seqlen_q, max_seqlen_kv):
    if cu_seqlens_q is None and cu_seqlens_kv is None and max_seqlen_q is None and max_seqlen_kv is None:
        if sageattn is not None:
            x = sageattn(q, k, v, tensor_layout='NHD')
            return x

        if flash_attn_func is not None:
            x = flash_attn_func(q, k, v)
            return x

        if xformers_attn_func is not None:
            x = xformers_attn_func(q, k, v)
            return x

        x = torch.nn.functional.scaled_dot_product_attention(q.transpose(1, 2), k.transpose(1, 2), v.transpose(1, 2)).transpose(1, 2)
        return x

    B, L, H, C = q.shape

    q = q.flatten(0, 1)
    k = k.flatten(0, 1)
    v = v.flatten(0, 1)

    if sageattn_varlen is not None:
        x = sageattn_varlen(q, k, v, cu_seqlens_q, cu_seqlens_kv, max_seqlen_q, max_seqlen_kv)
    elif flash_attn_varlen_func is not None:
        x = flash_attn_varlen_func(q, k, v, cu_seqlens_q, cu_seqlens_kv, max_seqlen_q, max_seqlen_kv)
    else:
        raise NotImplementedError('No Attn Installed!')
<<<<<<< HEAD

    x = x.unflatten(0, (B, L))

=======
    # print(x.shape)
    x = x.view(batch_size, max_seqlen_q, *x.shape[1:])
>>>>>>> 940eef73
    return x


class HunyuanAttnProcessorFlashAttnDouble:
    def __call__(self, attn, hidden_states, encoder_hidden_states, attention_mask, image_rotary_emb):
        cu_seqlens_q, cu_seqlens_kv, max_seqlen_q, max_seqlen_kv = attention_mask

        query = attn.to_q(hidden_states)
        key = attn.to_k(hidden_states)
        value = attn.to_v(hidden_states)

        query = query.unflatten(2, (attn.heads, -1))
        key = key.unflatten(2, (attn.heads, -1))
        value = value.unflatten(2, (attn.heads, -1))

        query = attn.norm_q(query)
        key = attn.norm_k(key)

        query = apply_rotary_emb_transposed(query, image_rotary_emb)
        key = apply_rotary_emb_transposed(key, image_rotary_emb)

        encoder_query = attn.add_q_proj(encoder_hidden_states)
        encoder_key = attn.add_k_proj(encoder_hidden_states)
        encoder_value = attn.add_v_proj(encoder_hidden_states)

        encoder_query = encoder_query.unflatten(2, (attn.heads, -1))
        encoder_key = encoder_key.unflatten(2, (attn.heads, -1))
        encoder_value = encoder_value.unflatten(2, (attn.heads, -1))

        encoder_query = attn.norm_added_q(encoder_query)
        encoder_key = attn.norm_added_k(encoder_key)

        query = torch.cat([query, encoder_query], dim=1)
        key = torch.cat([key, encoder_key], dim=1)
        value = torch.cat([value, encoder_value], dim=1)

        hidden_states = attn_varlen_func(query, key, value, cu_seqlens_q, cu_seqlens_kv, max_seqlen_q, max_seqlen_kv)
        hidden_states = hidden_states.flatten(-2)

        txt_length = encoder_hidden_states.shape[1]
        hidden_states, encoder_hidden_states = hidden_states[:, :-txt_length], hidden_states[:, -txt_length:]

        hidden_states = attn.to_out[0](hidden_states)
        hidden_states = attn.to_out[1](hidden_states)
        encoder_hidden_states = attn.to_add_out(encoder_hidden_states)

        return hidden_states, encoder_hidden_states


class HunyuanAttnProcessorFlashAttnSingle:
    def __call__(self, attn, hidden_states, encoder_hidden_states, attention_mask, image_rotary_emb):
        cu_seqlens_q, cu_seqlens_kv, max_seqlen_q, max_seqlen_kv = attention_mask

        hidden_states = torch.cat([hidden_states, encoder_hidden_states], dim=1)

        query = attn.to_q(hidden_states)
        key = attn.to_k(hidden_states)
        value = attn.to_v(hidden_states)

        query = query.unflatten(2, (attn.heads, -1))
        key = key.unflatten(2, (attn.heads, -1))
        value = value.unflatten(2, (attn.heads, -1))

        query = attn.norm_q(query)
        key = attn.norm_k(key)

        txt_length = encoder_hidden_states.shape[1]

        query = torch.cat([apply_rotary_emb_transposed(query[:, :-txt_length], image_rotary_emb), query[:, -txt_length:]], dim=1)
        key = torch.cat([apply_rotary_emb_transposed(key[:, :-txt_length], image_rotary_emb), key[:, -txt_length:]], dim=1)

        hidden_states = attn_varlen_func(query, key, value, cu_seqlens_q, cu_seqlens_kv, max_seqlen_q, max_seqlen_kv)
        hidden_states = hidden_states.flatten(-2)

        hidden_states, encoder_hidden_states = hidden_states[:, :-txt_length], hidden_states[:, -txt_length:]

        return hidden_states, encoder_hidden_states


class CombinedTimestepGuidanceTextProjEmbeddings(nn.Module):
    def __init__(self, embedding_dim, pooled_projection_dim):
        super().__init__()

        self.time_proj = Timesteps(num_channels=256, flip_sin_to_cos=True, downscale_freq_shift=0)
        self.timestep_embedder = TimestepEmbedding(in_channels=256, time_embed_dim=embedding_dim)
        self.guidance_embedder = TimestepEmbedding(in_channels=256, time_embed_dim=embedding_dim)
        self.text_embedder = PixArtAlphaTextProjection(pooled_projection_dim, embedding_dim, act_fn="silu")

    def forward(self, timestep, guidance, pooled_projection):
        timesteps_proj = self.time_proj(timestep)
        timesteps_emb = self.timestep_embedder(timesteps_proj.to(dtype=pooled_projection.dtype))

        guidance_proj = self.time_proj(guidance)
        guidance_emb = self.guidance_embedder(guidance_proj.to(dtype=pooled_projection.dtype))

        time_guidance_emb = timesteps_emb + guidance_emb

        pooled_projections = self.text_embedder(pooled_projection)
        conditioning = time_guidance_emb + pooled_projections

        return conditioning


class CombinedTimestepTextProjEmbeddings(nn.Module):
    def __init__(self, embedding_dim, pooled_projection_dim):
        super().__init__()

        self.time_proj = Timesteps(num_channels=256, flip_sin_to_cos=True, downscale_freq_shift=0)
        self.timestep_embedder = TimestepEmbedding(in_channels=256, time_embed_dim=embedding_dim)
        self.text_embedder = PixArtAlphaTextProjection(pooled_projection_dim, embedding_dim, act_fn="silu")

    def forward(self, timestep, pooled_projection):
        timesteps_proj = self.time_proj(timestep)
        timesteps_emb = self.timestep_embedder(timesteps_proj.to(dtype=pooled_projection.dtype))

        pooled_projections = self.text_embedder(pooled_projection)

        conditioning = timesteps_emb + pooled_projections

        return conditioning


class HunyuanVideoAdaNorm(nn.Module):
    def __init__(self, in_features: int, out_features: Optional[int] = None) -> None:
        super().__init__()

        out_features = out_features or 2 * in_features
        self.linear = nn.Linear(in_features, out_features)
        self.nonlinearity = nn.SiLU()

    def forward(
        self, temb: torch.Tensor
    ) -> Tuple[torch.Tensor, torch.Tensor, torch.Tensor, torch.Tensor, torch.Tensor]:
        temb = self.linear(self.nonlinearity(temb))
        gate_msa, gate_mlp = temb.chunk(2, dim=-1)
        gate_msa, gate_mlp = gate_msa.unsqueeze(1), gate_mlp.unsqueeze(1)
        return gate_msa, gate_mlp


class HunyuanVideoIndividualTokenRefinerBlock(nn.Module):
    def __init__(
        self,
        num_attention_heads: int,
        attention_head_dim: int,
        mlp_width_ratio: str = 4.0,
        mlp_drop_rate: float = 0.0,
        attention_bias: bool = True,
    ) -> None:
        super().__init__()

        hidden_size = num_attention_heads * attention_head_dim

        self.norm1 = LayerNorm(hidden_size, elementwise_affine=True, eps=1e-6)
        self.attn = Attention(
            query_dim=hidden_size,
            cross_attention_dim=None,
            heads=num_attention_heads,
            dim_head=attention_head_dim,
            bias=attention_bias,
        )

        self.norm2 = LayerNorm(hidden_size, elementwise_affine=True, eps=1e-6)
        self.ff = FeedForward(hidden_size, mult=mlp_width_ratio, activation_fn="linear-silu", dropout=mlp_drop_rate)

        self.norm_out = HunyuanVideoAdaNorm(hidden_size, 2 * hidden_size)

    def forward(
        self,
        hidden_states: torch.Tensor,
        temb: torch.Tensor,
        attention_mask: Optional[torch.Tensor] = None,
    ) -> torch.Tensor:
        norm_hidden_states = self.norm1(hidden_states)

        attn_output = self.attn(
            hidden_states=norm_hidden_states,
            encoder_hidden_states=None,
            attention_mask=attention_mask,
        )

        gate_msa, gate_mlp = self.norm_out(temb)
        hidden_states = hidden_states + attn_output * gate_msa

        ff_output = self.ff(self.norm2(hidden_states))
        hidden_states = hidden_states + ff_output * gate_mlp

        return hidden_states


class HunyuanVideoIndividualTokenRefiner(nn.Module):
    def __init__(
        self,
        num_attention_heads: int,
        attention_head_dim: int,
        num_layers: int,
        mlp_width_ratio: float = 4.0,
        mlp_drop_rate: float = 0.0,
        attention_bias: bool = True,
    ) -> None:
        super().__init__()

        self.refiner_blocks = nn.ModuleList(
            [
                HunyuanVideoIndividualTokenRefinerBlock(
                    num_attention_heads=num_attention_heads,
                    attention_head_dim=attention_head_dim,
                    mlp_width_ratio=mlp_width_ratio,
                    mlp_drop_rate=mlp_drop_rate,
                    attention_bias=attention_bias,
                )
                for _ in range(num_layers)
            ]
        )

    def forward(
        self,
        hidden_states: torch.Tensor,
        temb: torch.Tensor,
        attention_mask: Optional[torch.Tensor] = None,
    ) -> None:
        self_attn_mask = None
        if attention_mask is not None:
            batch_size = attention_mask.shape[0]
            seq_len = attention_mask.shape[1]
            attention_mask = attention_mask.to(hidden_states.device).bool()
            self_attn_mask_1 = attention_mask.view(batch_size, 1, 1, seq_len).repeat(1, 1, seq_len, 1)
            self_attn_mask_2 = self_attn_mask_1.transpose(2, 3)
            self_attn_mask = (self_attn_mask_1 & self_attn_mask_2).bool()
            self_attn_mask[:, :, :, 0] = True

        for block in self.refiner_blocks:
            hidden_states = block(hidden_states, temb, self_attn_mask)

        return hidden_states


class HunyuanVideoTokenRefiner(nn.Module):
    def __init__(
        self,
        in_channels: int,
        num_attention_heads: int,
        attention_head_dim: int,
        num_layers: int,
        mlp_ratio: float = 4.0,
        mlp_drop_rate: float = 0.0,
        attention_bias: bool = True,
    ) -> None:
        super().__init__()

        hidden_size = num_attention_heads * attention_head_dim

        self.time_text_embed = CombinedTimestepTextProjEmbeddings(
            embedding_dim=hidden_size, pooled_projection_dim=in_channels
        )
        self.proj_in = nn.Linear(in_channels, hidden_size, bias=True)
        self.token_refiner = HunyuanVideoIndividualTokenRefiner(
            num_attention_heads=num_attention_heads,
            attention_head_dim=attention_head_dim,
            num_layers=num_layers,
            mlp_width_ratio=mlp_ratio,
            mlp_drop_rate=mlp_drop_rate,
            attention_bias=attention_bias,
        )

    def forward(
        self,
        hidden_states: torch.Tensor,
        timestep: torch.LongTensor,
        attention_mask: Optional[torch.LongTensor] = None,
    ) -> torch.Tensor:
        if attention_mask is None:
            pooled_projections = hidden_states.mean(dim=1)
        else:
            original_dtype = hidden_states.dtype
            mask_float = attention_mask.float().unsqueeze(-1)
            pooled_projections = (hidden_states * mask_float).sum(dim=1) / mask_float.sum(dim=1)
            pooled_projections = pooled_projections.to(original_dtype)

        temb = self.time_text_embed(timestep, pooled_projections)
        hidden_states = self.proj_in(hidden_states)
        hidden_states = self.token_refiner(hidden_states, temb, attention_mask)

        return hidden_states


class HunyuanVideoRotaryPosEmbed(nn.Module):
    def __init__(self, rope_dim, theta):
        super().__init__()
        self.DT, self.DY, self.DX = rope_dim
        self.theta = theta

    @torch.no_grad()
    def get_frequency(self, dim, pos):
        T, H, W = pos.shape
        freqs = 1.0 / (self.theta ** (torch.arange(0, dim, 2, dtype=torch.float32, device=pos.device)[: (dim // 2)] / dim))
        freqs = torch.outer(freqs, pos.reshape(-1)).unflatten(-1, (T, H, W)).repeat_interleave(2, dim=0)
        return freqs.cos(), freqs.sin()

    @torch.no_grad()
    def forward_inner(self, frame_indices, height, width, device):
        GT, GY, GX = torch.meshgrid(
            frame_indices.to(device=device, dtype=torch.float32),
            torch.arange(0, height, device=device, dtype=torch.float32),
            torch.arange(0, width, device=device, dtype=torch.float32),
            indexing="ij"
        )

        FCT, FST = self.get_frequency(self.DT, GT)
        FCY, FSY = self.get_frequency(self.DY, GY)
        FCX, FSX = self.get_frequency(self.DX, GX)

        result = torch.cat([FCT, FCY, FCX, FST, FSY, FSX], dim=0)

        return result.to(device)

    @torch.no_grad()
    def forward(self, frame_indices, height, width, device):
        frame_indices = frame_indices.unbind(0)
        results = [self.forward_inner(f, height, width, device) for f in frame_indices]
        results = torch.stack(results, dim=0)
        return results


class AdaLayerNormZero(nn.Module):
    def __init__(self, embedding_dim: int, norm_type="layer_norm", bias=True):
        super().__init__()
        self.silu = nn.SiLU()
        self.linear = nn.Linear(embedding_dim, 6 * embedding_dim, bias=bias)
        if norm_type == "layer_norm":
            self.norm = LayerNorm(embedding_dim, elementwise_affine=False, eps=1e-6)
        else:
            raise ValueError(f"unknown norm_type {norm_type}")

    def forward(
        self,
        x: torch.Tensor,
        emb: Optional[torch.Tensor] = None,
    ) -> Tuple[torch.Tensor, torch.Tensor, torch.Tensor, torch.Tensor, torch.Tensor]:
        emb = emb.unsqueeze(-2)
        emb = self.linear(self.silu(emb))
        shift_msa, scale_msa, gate_msa, shift_mlp, scale_mlp, gate_mlp = emb.chunk(6, dim=-1)
        x = self.norm(x) * (1 + scale_msa) + shift_msa
        return x, gate_msa, shift_mlp, scale_mlp, gate_mlp


class AdaLayerNormZeroSingle(nn.Module):
    def __init__(self, embedding_dim: int, norm_type="layer_norm", bias=True):
        super().__init__()

        self.silu = nn.SiLU()
        self.linear = nn.Linear(embedding_dim, 3 * embedding_dim, bias=bias)
        if norm_type == "layer_norm":
            self.norm = LayerNorm(embedding_dim, elementwise_affine=False, eps=1e-6)
        else:
            raise ValueError(f"unknown norm_type {norm_type}")

    def forward(
        self,
        x: torch.Tensor,
        emb: Optional[torch.Tensor] = None,
    ) -> Tuple[torch.Tensor, torch.Tensor, torch.Tensor, torch.Tensor, torch.Tensor]:
        emb = emb.unsqueeze(-2)
        emb = self.linear(self.silu(emb))
        shift_msa, scale_msa, gate_msa = emb.chunk(3, dim=-1)
        x = self.norm(x) * (1 + scale_msa) + shift_msa
        return x, gate_msa


class AdaLayerNormContinuous(nn.Module):
    def __init__(
        self,
        embedding_dim: int,
        conditioning_embedding_dim: int,
        elementwise_affine=True,
        eps=1e-5,
        bias=True,
        norm_type="layer_norm",
    ):
        super().__init__()
        self.silu = nn.SiLU()
        self.linear = nn.Linear(conditioning_embedding_dim, embedding_dim * 2, bias=bias)
        if norm_type == "layer_norm":
            self.norm = LayerNorm(embedding_dim, eps, elementwise_affine, bias)
        else:
            raise ValueError(f"unknown norm_type {norm_type}")

    def forward(self, x: torch.Tensor, emb: torch.Tensor) -> torch.Tensor:
        emb = emb.unsqueeze(-2)
        emb = self.linear(self.silu(emb))
        scale, shift = emb.chunk(2, dim=-1)
        x = self.norm(x) * (1 + scale) + shift
        return x


class HunyuanVideoSingleTransformerBlock(nn.Module):
    def __init__(
        self,
        num_attention_heads: int,
        attention_head_dim: int,
        mlp_ratio: float = 4.0,
        qk_norm: str = "rms_norm",
    ) -> None:
        super().__init__()

        hidden_size = num_attention_heads * attention_head_dim
        mlp_dim = int(hidden_size * mlp_ratio)

        self.attn = Attention(
            query_dim=hidden_size,
            cross_attention_dim=None,
            dim_head=attention_head_dim,
            heads=num_attention_heads,
            out_dim=hidden_size,
            bias=True,
            processor=HunyuanAttnProcessorFlashAttnSingle(),
            qk_norm=qk_norm,
            eps=1e-6,
            pre_only=True,
        )

        self.norm = AdaLayerNormZeroSingle(hidden_size, norm_type="layer_norm")
        self.proj_mlp = nn.Linear(hidden_size, mlp_dim)
        self.act_mlp = nn.GELU(approximate="tanh")
        self.proj_out = nn.Linear(hidden_size + mlp_dim, hidden_size)

    def forward(
        self,
        hidden_states: torch.Tensor,
        encoder_hidden_states: torch.Tensor,
        temb: torch.Tensor,
        attention_mask: Optional[torch.Tensor] = None,
        image_rotary_emb: Optional[Tuple[torch.Tensor, torch.Tensor]] = None,
    ) -> torch.Tensor:
        text_seq_length = encoder_hidden_states.shape[1]
        hidden_states = torch.cat([hidden_states, encoder_hidden_states], dim=1)

        residual = hidden_states

        # 1. Input normalization
        norm_hidden_states, gate = self.norm(hidden_states, emb=temb)
        mlp_hidden_states = self.act_mlp(self.proj_mlp(norm_hidden_states))

        norm_hidden_states, norm_encoder_hidden_states = (
            norm_hidden_states[:, :-text_seq_length, :],
            norm_hidden_states[:, -text_seq_length:, :],
        )

        # 2. Attention
        attn_output, context_attn_output = self.attn(
            hidden_states=norm_hidden_states,
            encoder_hidden_states=norm_encoder_hidden_states,
            attention_mask=attention_mask,
            image_rotary_emb=image_rotary_emb,
        )
        attn_output = torch.cat([attn_output, context_attn_output], dim=1)

        # 3. Modulation and residual connection
        hidden_states = torch.cat([attn_output, mlp_hidden_states], dim=2)
        hidden_states = gate * self.proj_out(hidden_states)
        hidden_states = hidden_states + residual

        hidden_states, encoder_hidden_states = (
            hidden_states[:, :-text_seq_length, :],
            hidden_states[:, -text_seq_length:, :],
        )
        return hidden_states, encoder_hidden_states


class HunyuanVideoTransformerBlock(nn.Module):
    def __init__(
        self,
        num_attention_heads: int,
        attention_head_dim: int,
        mlp_ratio: float,
        qk_norm: str = "rms_norm",
    ) -> None:
        super().__init__()

        hidden_size = num_attention_heads * attention_head_dim

        self.norm1 = AdaLayerNormZero(hidden_size, norm_type="layer_norm")
        self.norm1_context = AdaLayerNormZero(hidden_size, norm_type="layer_norm")

        self.attn = Attention(
            query_dim=hidden_size,
            cross_attention_dim=None,
            added_kv_proj_dim=hidden_size,
            dim_head=attention_head_dim,
            heads=num_attention_heads,
            out_dim=hidden_size,
            context_pre_only=False,
            bias=True,
            processor=HunyuanAttnProcessorFlashAttnDouble(),
            qk_norm=qk_norm,
            eps=1e-6,
        )

        self.norm2 = LayerNorm(hidden_size, elementwise_affine=False, eps=1e-6)
        self.ff = FeedForward(hidden_size, mult=mlp_ratio, activation_fn="gelu-approximate")

        self.norm2_context = LayerNorm(hidden_size, elementwise_affine=False, eps=1e-6)
        self.ff_context = FeedForward(hidden_size, mult=mlp_ratio, activation_fn="gelu-approximate")

    def forward(
        self,
        hidden_states: torch.Tensor,
        encoder_hidden_states: torch.Tensor,
        temb: torch.Tensor,
        attention_mask: Optional[torch.Tensor] = None,
        freqs_cis: Optional[Tuple[torch.Tensor, torch.Tensor]] = None,
    ) -> Tuple[torch.Tensor, torch.Tensor]:
        # 1. Input normalization
        norm_hidden_states, gate_msa, shift_mlp, scale_mlp, gate_mlp = self.norm1(hidden_states, emb=temb)
        norm_encoder_hidden_states, c_gate_msa, c_shift_mlp, c_scale_mlp, c_gate_mlp = self.norm1_context(encoder_hidden_states, emb=temb)

        # 2. Joint attention
        attn_output, context_attn_output = self.attn(
            hidden_states=norm_hidden_states,
            encoder_hidden_states=norm_encoder_hidden_states,
            attention_mask=attention_mask,
            image_rotary_emb=freqs_cis,
        )

        # 3. Modulation and residual connection
        hidden_states = hidden_states + attn_output * gate_msa
        encoder_hidden_states = encoder_hidden_states + context_attn_output * c_gate_msa

        norm_hidden_states = self.norm2(hidden_states)
        norm_encoder_hidden_states = self.norm2_context(encoder_hidden_states)

        norm_hidden_states = norm_hidden_states * (1 + scale_mlp) + shift_mlp
        norm_encoder_hidden_states = norm_encoder_hidden_states * (1 + c_scale_mlp) + c_shift_mlp

        # 4. Feed-forward
        ff_output = self.ff(norm_hidden_states)
        context_ff_output = self.ff_context(norm_encoder_hidden_states)

        hidden_states = hidden_states + gate_mlp * ff_output
        encoder_hidden_states = encoder_hidden_states + c_gate_mlp * context_ff_output

        return hidden_states, encoder_hidden_states


class ClipVisionProjection(nn.Module):
    def __init__(self, in_channels, out_channels):
        super().__init__()
        self.up = nn.Linear(in_channels, out_channels * 3)
        self.down = nn.Linear(out_channels * 3, out_channels)

    def forward(self, x):
        projected_x = self.down(nn.functional.silu(self.up(x)))
        return projected_x


class HunyuanVideoPatchEmbed(nn.Module):
    def __init__(self, patch_size, in_chans, embed_dim):
        super().__init__()
        self.proj = nn.Conv3d(in_chans, embed_dim, kernel_size=patch_size, stride=patch_size)


class HunyuanVideoPatchEmbedForCleanLatents(nn.Module):
    def __init__(self, inner_dim):
        super().__init__()
        self.proj = nn.Conv3d(16, inner_dim, kernel_size=(1, 2, 2), stride=(1, 2, 2))
        self.proj_2x = nn.Conv3d(16, inner_dim, kernel_size=(2, 4, 4), stride=(2, 4, 4))
        self.proj_4x = nn.Conv3d(16, inner_dim, kernel_size=(4, 8, 8), stride=(4, 8, 8))

    @torch.no_grad()
    def initialize_weight_from_another_conv3d(self, another_layer):
        weight = another_layer.weight.detach().clone()
        bias = another_layer.bias.detach().clone()

        sd = {
            'proj.weight': weight.clone(),
            'proj.bias': bias.clone(),
            'proj_2x.weight': einops.repeat(weight, 'b c t h w -> b c (t tk) (h hk) (w wk)', tk=2, hk=2, wk=2) / 8.0,
            'proj_2x.bias': bias.clone(),
            'proj_4x.weight': einops.repeat(weight, 'b c t h w -> b c (t tk) (h hk) (w wk)', tk=4, hk=4, wk=4) / 64.0,
            'proj_4x.bias': bias.clone(),
        }

        sd = {k: v.clone() for k, v in sd.items()}

        self.load_state_dict(sd)
        return


class HunyuanVideoTransformer3DModelPacked(ModelMixin, ConfigMixin, PeftAdapterMixin, FromOriginalModelMixin):
    @register_to_config
    def __init__(
        self,
        in_channels: int = 16,
        out_channels: int = 16,
        num_attention_heads: int = 24,
        attention_head_dim: int = 128,
        num_layers: int = 20,
        num_single_layers: int = 40,
        num_refiner_layers: int = 2,
        mlp_ratio: float = 4.0,
        patch_size: int = 2,
        patch_size_t: int = 1,
        qk_norm: str = "rms_norm",
        guidance_embeds: bool = True,
        text_embed_dim: int = 4096,
        pooled_projection_dim: int = 768,
        rope_theta: float = 256.0,
        rope_axes_dim: Tuple[int] = (16, 56, 56),
        has_image_proj=False,
        image_proj_dim=1152,
        has_clean_x_embedder=False,
    ) -> None:
        super().__init__()

        inner_dim = num_attention_heads * attention_head_dim
        out_channels = out_channels or in_channels

        # 1. Latent and condition embedders
        self.x_embedder = HunyuanVideoPatchEmbed((patch_size_t, patch_size, patch_size), in_channels, inner_dim)
        self.context_embedder = HunyuanVideoTokenRefiner(
            text_embed_dim, num_attention_heads, attention_head_dim, num_layers=num_refiner_layers
        )
        self.time_text_embed = CombinedTimestepGuidanceTextProjEmbeddings(inner_dim, pooled_projection_dim)

        self.clean_x_embedder = None
        self.image_projection = None

        # 2. RoPE
        self.rope = HunyuanVideoRotaryPosEmbed(rope_axes_dim, rope_theta)

        # 3. Dual stream transformer blocks
        self.transformer_blocks = nn.ModuleList(
            [
                HunyuanVideoTransformerBlock(
                    num_attention_heads, attention_head_dim, mlp_ratio=mlp_ratio, qk_norm=qk_norm
                )
                for _ in range(num_layers)
            ]
        )

        # 4. Single stream transformer blocks
        self.single_transformer_blocks = nn.ModuleList(
            [
                HunyuanVideoSingleTransformerBlock(
                    num_attention_heads, attention_head_dim, mlp_ratio=mlp_ratio, qk_norm=qk_norm
                )
                for _ in range(num_single_layers)
            ]
        )

        # 5. Output projection
        self.norm_out = AdaLayerNormContinuous(inner_dim, inner_dim, elementwise_affine=False, eps=1e-6)
        self.proj_out = nn.Linear(inner_dim, patch_size_t * patch_size * patch_size * out_channels)

        self.inner_dim = inner_dim
        self.use_gradient_checkpointing = False
        self.enable_teacache = False

        if has_image_proj:
            self.install_image_projection(image_proj_dim)

        if has_clean_x_embedder:
            self.install_clean_x_embedder()

        self.high_quality_fp32_output_for_inference = False

    def install_image_projection(self, in_channels):
        self.image_projection = ClipVisionProjection(in_channels=in_channels, out_channels=self.inner_dim)
        self.config['has_image_proj'] = True
        self.config['image_proj_dim'] = in_channels

    def install_clean_x_embedder(self):
        self.clean_x_embedder = HunyuanVideoPatchEmbedForCleanLatents(self.inner_dim)
        self.config['has_clean_x_embedder'] = True

    def enable_gradient_checkpointing(self):
        self.use_gradient_checkpointing = True
        print('self.use_gradient_checkpointing = True')

    def disable_gradient_checkpointing(self):
        self.use_gradient_checkpointing = False
        print('self.use_gradient_checkpointing = False')

    def initialize_teacache(self, enable_teacache=True, num_steps=25, rel_l1_thresh=0.15):
        self.enable_teacache = enable_teacache
        self.cnt = 0
        self.num_steps = num_steps
        self.rel_l1_thresh = rel_l1_thresh  # 0.1 for 1.6x speedup, 0.15 for 2.1x speedup
        self.accumulated_rel_l1_distance = 0
        self.previous_modulated_input = None
        self.previous_residual = None
        self.teacache_rescale_func = np.poly1d([7.33226126e+02, -4.01131952e+02, 6.75869174e+01, -3.14987800e+00, 9.61237896e-02])

    def gradient_checkpointing_method(self, block, *args):
        if self.use_gradient_checkpointing:
            result = torch.utils.checkpoint.checkpoint(block, *args, use_reentrant=False)
        else:
            result = block(*args)
        return result

    def process_input_hidden_states(
            self,
            latents, latent_indices=None,
            clean_latents=None, clean_latent_indices=None,
            clean_latents_2x=None, clean_latent_2x_indices=None,
            clean_latents_4x=None, clean_latent_4x_indices=None
    ):
        hidden_states = self.gradient_checkpointing_method(self.x_embedder.proj, latents)
        B, C, T, H, W = hidden_states.shape

        if latent_indices is None:
            latent_indices = torch.arange(0, T).unsqueeze(0).expand(B, -1)

        hidden_states = hidden_states.flatten(2).transpose(1, 2)

        rope_freqs = self.rope(frame_indices=latent_indices, height=H, width=W, device=hidden_states.device)
        rope_freqs = rope_freqs.flatten(2).transpose(1, 2)

        if clean_latents is not None and clean_latent_indices is not None:
            clean_latents = clean_latents.to(hidden_states)
            clean_latents = self.gradient_checkpointing_method(self.clean_x_embedder.proj, clean_latents)
            clean_latents = clean_latents.flatten(2).transpose(1, 2)

            clean_latent_rope_freqs = self.rope(frame_indices=clean_latent_indices, height=H, width=W, device=clean_latents.device)
            clean_latent_rope_freqs = clean_latent_rope_freqs.flatten(2).transpose(1, 2)

            hidden_states = torch.cat([clean_latents, hidden_states], dim=1)
            rope_freqs = torch.cat([clean_latent_rope_freqs, rope_freqs], dim=1)

        if clean_latents_2x is not None and clean_latent_2x_indices is not None:
            clean_latents_2x = clean_latents_2x.to(hidden_states)
            clean_latents_2x = pad_for_3d_conv(clean_latents_2x, (2, 4, 4))
            clean_latents_2x = self.gradient_checkpointing_method(self.clean_x_embedder.proj_2x, clean_latents_2x)
            clean_latents_2x = clean_latents_2x.flatten(2).transpose(1, 2)

            clean_latent_2x_rope_freqs = self.rope(frame_indices=clean_latent_2x_indices, height=H, width=W, device=clean_latents_2x.device)
            clean_latent_2x_rope_freqs = pad_for_3d_conv(clean_latent_2x_rope_freqs, (2, 2, 2))
            clean_latent_2x_rope_freqs = center_down_sample_3d(clean_latent_2x_rope_freqs, (2, 2, 2))
            clean_latent_2x_rope_freqs = clean_latent_2x_rope_freqs.flatten(2).transpose(1, 2)

            hidden_states = torch.cat([clean_latents_2x, hidden_states], dim=1)
            rope_freqs = torch.cat([clean_latent_2x_rope_freqs, rope_freqs], dim=1)

        if clean_latents_4x is not None and clean_latent_4x_indices is not None:
            clean_latents_4x = clean_latents_4x.to(hidden_states)
            clean_latents_4x = pad_for_3d_conv(clean_latents_4x, (4, 8, 8))
            clean_latents_4x = self.gradient_checkpointing_method(self.clean_x_embedder.proj_4x, clean_latents_4x)
            clean_latents_4x = clean_latents_4x.flatten(2).transpose(1, 2)

            clean_latent_4x_rope_freqs = self.rope(frame_indices=clean_latent_4x_indices, height=H, width=W, device=clean_latents_4x.device)
            clean_latent_4x_rope_freqs = pad_for_3d_conv(clean_latent_4x_rope_freqs, (4, 4, 4))
            clean_latent_4x_rope_freqs = center_down_sample_3d(clean_latent_4x_rope_freqs, (4, 4, 4))
            clean_latent_4x_rope_freqs = clean_latent_4x_rope_freqs.flatten(2).transpose(1, 2)

            hidden_states = torch.cat([clean_latents_4x, hidden_states], dim=1)
            rope_freqs = torch.cat([clean_latent_4x_rope_freqs, rope_freqs], dim=1)

        return hidden_states, rope_freqs

    def forward(
            self,
            hidden_states, timestep, encoder_hidden_states, encoder_attention_mask, pooled_projections, guidance,
            latent_indices=None,
            clean_latents=None, clean_latent_indices=None,
            clean_latents_2x=None, clean_latent_2x_indices=None,
            clean_latents_4x=None, clean_latent_4x_indices=None,
            image_embeddings=None,
            attention_kwargs=None, return_dict=True
    ):

        if attention_kwargs is None:
            attention_kwargs = {}

        batch_size, num_channels, num_frames, height, width = hidden_states.shape
        p, p_t = self.config['patch_size'], self.config['patch_size_t']
        post_patch_num_frames = num_frames // p_t
        post_patch_height = height // p
        post_patch_width = width // p
        original_context_length = post_patch_num_frames * post_patch_height * post_patch_width

        hidden_states, rope_freqs = self.process_input_hidden_states(hidden_states, latent_indices, clean_latents, clean_latent_indices, clean_latents_2x, clean_latent_2x_indices, clean_latents_4x, clean_latent_4x_indices)

        temb = self.gradient_checkpointing_method(self.time_text_embed, timestep, guidance, pooled_projections)
        encoder_hidden_states = self.gradient_checkpointing_method(self.context_embedder, encoder_hidden_states, timestep, encoder_attention_mask)

        if self.image_projection is not None:
            assert image_embeddings is not None, 'You must use image embeddings!'
            extra_encoder_hidden_states = self.gradient_checkpointing_method(self.image_projection, image_embeddings)
            extra_attention_mask = torch.ones((batch_size, extra_encoder_hidden_states.shape[1]), dtype=encoder_attention_mask.dtype, device=encoder_attention_mask.device)

            # must cat before (not after) encoder_hidden_states, due to attn masking
            encoder_hidden_states = torch.cat([extra_encoder_hidden_states, encoder_hidden_states], dim=1)
            encoder_attention_mask = torch.cat([extra_attention_mask, encoder_attention_mask], dim=1)

        if batch_size == 1:
            # When batch size is 1, we do not need any masks or var-len funcs since cropping is mathematically same to what we want
            # If they are not same, then their impls are wrong. Ours are always the correct one.
            text_len = encoder_attention_mask.sum().item()
            encoder_hidden_states = encoder_hidden_states[:, :text_len]
            attention_mask = None, None, None, None
        else:
            img_seq_len = hidden_states.shape[1]
            txt_seq_len = encoder_hidden_states.shape[1]

            cu_seqlens_q = get_cu_seqlens(encoder_attention_mask, img_seq_len)
            cu_seqlens_kv = cu_seqlens_q
            max_seqlen_q = img_seq_len + txt_seq_len
            max_seqlen_kv = max_seqlen_q

            attention_mask = cu_seqlens_q, cu_seqlens_kv, max_seqlen_q, max_seqlen_kv

        if self.enable_teacache:
            modulated_inp = self.transformer_blocks[0].norm1(hidden_states, emb=temb)[0]

            if self.cnt == 0 or self.cnt == self.num_steps-1:
                should_calc = True
                self.accumulated_rel_l1_distance = 0
            else:
                curr_rel_l1 = ((modulated_inp - self.previous_modulated_input).abs().mean() / self.previous_modulated_input.abs().mean()).cpu().item()
                self.accumulated_rel_l1_distance += self.teacache_rescale_func(curr_rel_l1)
                should_calc = self.accumulated_rel_l1_distance >= self.rel_l1_thresh

                if should_calc:
                    self.accumulated_rel_l1_distance = 0

            self.previous_modulated_input = modulated_inp
            self.cnt += 1

            if self.cnt == self.num_steps:
                self.cnt = 0

            if not should_calc:
                hidden_states = hidden_states + self.previous_residual
            else:
                ori_hidden_states = hidden_states.clone()

                for block_id, block in enumerate(self.transformer_blocks):
                    hidden_states, encoder_hidden_states = self.gradient_checkpointing_method(
                        block,
                        hidden_states,
                        encoder_hidden_states,
                        temb,
                        attention_mask,
                        rope_freqs
                    )

                for block_id, block in enumerate(self.single_transformer_blocks):
                    hidden_states, encoder_hidden_states = self.gradient_checkpointing_method(
                        block,
                        hidden_states,
                        encoder_hidden_states,
                        temb,
                        attention_mask,
                        rope_freqs
                    )

                self.previous_residual = hidden_states - ori_hidden_states
        else:
            for block_id, block in enumerate(self.transformer_blocks):
                hidden_states, encoder_hidden_states = self.gradient_checkpointing_method(
                    block,
                    hidden_states,
                    encoder_hidden_states,
                    temb,
                    attention_mask,
                    rope_freqs
                )

            for block_id, block in enumerate(self.single_transformer_blocks):
                hidden_states, encoder_hidden_states = self.gradient_checkpointing_method(
                    block,
                    hidden_states,
                    encoder_hidden_states,
                    temb,
                    attention_mask,
                    rope_freqs
                )

        hidden_states = self.gradient_checkpointing_method(self.norm_out, hidden_states, temb)

        hidden_states = hidden_states[:, -original_context_length:, :]

        if self.high_quality_fp32_output_for_inference:
            hidden_states = hidden_states.to(dtype=torch.float32)
            if self.proj_out.weight.dtype != torch.float32:
                self.proj_out.to(dtype=torch.float32)

        hidden_states = self.gradient_checkpointing_method(self.proj_out, hidden_states)

        hidden_states = einops.rearrange(hidden_states, 'b (t h w) (c pt ph pw) -> b c (t pt) (h ph) (w pw)',
                                         t=post_patch_num_frames, h=post_patch_height, w=post_patch_width,
                                         pt=p_t, ph=p, pw=p)

        if return_dict:
            return Transformer2DModelOutput(sample=hidden_states)

<<<<<<< HEAD
        return hidden_states,
=======
        return hidden_states,

    @classmethod
    def from_transformer_debug(
        cls,
        transformer, 
        num_layers: int = 20,
        num_single_layers: int = 40,
    ):
        config = transformer.config
        
        config["num_layers"] = num_layers
        config["num_single_layers"] = num_single_layers
        reduced_model = cls(**config)
        reduced_model.load_state_dict(transformer.state_dict(), strict=False)
        return reduced_model
>>>>>>> 940eef73
<|MERGE_RESOLUTION|>--- conflicted
+++ resolved
@@ -134,14 +134,9 @@
         x = flash_attn_varlen_func(q, k, v, cu_seqlens_q, cu_seqlens_kv, max_seqlen_q, max_seqlen_kv)
     else:
         raise NotImplementedError('No Attn Installed!')
-<<<<<<< HEAD
 
     x = x.unflatten(0, (B, L))
 
-=======
-    # print(x.shape)
-    x = x.view(batch_size, max_seqlen_q, *x.shape[1:])
->>>>>>> 940eef73
     return x
 
 
@@ -1037,23 +1032,4 @@
         if return_dict:
             return Transformer2DModelOutput(sample=hidden_states)
 
-<<<<<<< HEAD
-        return hidden_states,
-=======
-        return hidden_states,
-
-    @classmethod
-    def from_transformer_debug(
-        cls,
-        transformer, 
-        num_layers: int = 20,
-        num_single_layers: int = 40,
-    ):
-        config = transformer.config
-        
-        config["num_layers"] = num_layers
-        config["num_single_layers"] = num_single_layers
-        reduced_model = cls(**config)
-        reduced_model.load_state_dict(transformer.state_dict(), strict=False)
-        return reduced_model
->>>>>>> 940eef73
+        return hidden_states,