--- conflicted
+++ resolved
@@ -11,9 +11,6 @@
 | 25x320x480   |sft |Deepspeed| OOM         | 1x4A100  |- |2|yes| no|
 | 25x320x480   |sft | 58GB        | 1x4A100  | 1018.71 steps/h| 1 | yes | no|
 
-<<<<<<< HEAD
-## FramePack
-=======
 ## framepack
 |Model Size| CUDA Memory| Speed| Zero Stage|offlaod|Batch Size|Graident Checkpoint|
 |---|---|---|---|---|---|---|
@@ -38,5 +35,4 @@
 05/04/2025 03:23:45 - INFO - trainer - clean_latent_2x_indices: torch.Size([1, 2])
 05/04/2025 03:23:45 - INFO - trainer - clean_latents_4x: torch.Size([1, 16, 16, 52, 120])
 05/04/2025 03:23:45 - INFO - trainer - clean_latent_4x_indices: torch.Size([1, 16])
-05/04/2025 03:23:45 - INFO - trainer - guidance: torch.Size([1])
->>>>>>> 940eef73
+05/04/2025 03:23:45 - INFO - trainer - guidance: torch.Size([1])